import assert from "node:assert/strict";
import path from "node:path";
import { fileURLToPath } from "node:url";
import test from "node:test";

import { appConfig } from "../js/core/config.js";
import { createSharedPage } from "./helpers/browserHarness.js";

const __dirname = path.dirname(fileURLToPath(import.meta.url));
const PROJECT_ROOT = path.resolve(__dirname, "..");
const PAGE_URL = `file://${path.join(PROJECT_ROOT, "index.html")}`;

const SHORT_NOTE_ID = "htmlView-short-note";
const MEDIUM_NOTE_ID = "htmlView-medium-note";
const LONG_NOTE_ID = "htmlView-long-note";
const TRAILING_IMAGE_NOTE_ID = "htmlView-trailing-img";

const SAMPLE_IMAGE_DATA_URL = "data:image/png;base64,iVBORw0KGgoAAAANSUhEUgAAAAoAAAAKCAYAAACNMs+9AAAAHUlEQVQoU2NkYGD4z0AEYBxVSFcwCiA5GgYAAP//AwBh0CY6AAAAAElFTkSuQmCC";
const LARGE_IMAGE_DATA_URL = SAMPLE_IMAGE_DATA_URL;

test.describe("Bounded htmlViews", () => {
    test("htmlView clamps content with fade, continuation marker, and code badge", async () => {
        const { page, teardown } = await openHtmlViewHarness(createBaselineRecords());
        try {
            await collapseAllHtmlViews(page);

            const htmlViewSelector = `[data-note-id="${LONG_NOTE_ID}"] .note-html-view`;
            await page.waitForSelector(htmlViewSelector);

            const { overflowY, offsetHeight, scrollHeight } = await page.$eval(htmlViewSelector, (element) => {
                const computed = window.getComputedStyle(element);
                return {
                    overflowY: computed.overflowY,
                    offsetHeight: element.offsetHeight,
                    scrollHeight: element.scrollHeight
                };
            });
            assert.equal(overflowY, "hidden");
            const viewportHeight = await page.evaluate(() => window.innerHeight);
            const maxHeightPx = viewportHeight * 0.18;
            assert.ok(offsetHeight <= maxHeightPx + 4, "htmlView should remain within 18vh");
            assert.ok(scrollHeight > offsetHeight, "long note should overflow and rely on fade");

            const continuationHtml = await page.$eval(htmlViewSelector, (element) => element.innerHTML || "");
            assert.ok(!/…continues/.test(continuationHtml), "htmlView should not inject continuation marker text");

            const fadeBackground = await page.$eval(
                htmlViewSelector,
                (element) => window.getComputedStyle(element, "::after").backgroundImage || ""
            );
            assert.ok(fadeBackground.includes("linear-gradient"));

            const badgeTexts = await page.$$eval(
                `[data-note-id="${LONG_NOTE_ID}"] .note-badge`,
                (nodes) => nodes.map((node) => node.textContent?.trim() || "")
            );
            assert.deepEqual(badgeTexts, ["code"], "only the code badge should remain for long notes");

            const toggleSelector = `[data-note-id="${LONG_NOTE_ID}"] .note-expand-toggle`;
            await page.waitForSelector(toggleSelector);
            const toggleVisible = await page.$eval(toggleSelector, (button) => button instanceof HTMLElement && button.hidden === false);
            assert.equal(toggleVisible, true, "expand toggle should appear for overflowing htmlViews");

            const shortToggleHidden = await page.$eval(
                `[data-note-id="${SHORT_NOTE_ID}"] .note-expand-toggle`,
                (button) => button.hidden
            );
            assert.equal(shortToggleHidden, true, "chevron toggle should stay hidden on short htmlViews");

            const { mediumOverflow, mediumToggleHidden } = await page.$eval(
                `[data-note-id="${MEDIUM_NOTE_ID}"]`,
                (card) => {
                    const htmlView = card.querySelector(".note-html-view");
                    const toggle = card.querySelector(".note-expand-toggle");
                    if (!(htmlView instanceof HTMLElement) || !(toggle instanceof HTMLElement)) {
                        return { mediumOverflow: false, mediumToggleHidden: true };
                    }
                    const overflow = htmlView.scrollHeight - htmlView.clientHeight > 0.5;
                    return {
                        mediumOverflow: overflow,
                        mediumToggleHidden: toggle.hidden
                    };
                }
            );
            if (mediumOverflow) {
                assert.equal(mediumToggleHidden, false, "chevron toggle should appear when medium htmlViews overflow");
            } else {
                assert.equal(mediumToggleHidden, true, "chevron toggle should stay hidden when medium htmlViews fit within bounds");
            }

            const toggleAlignment = await page.$eval(
                `[data-note-id="${LONG_NOTE_ID}"]`,
                (card) => {
                    const htmlView = card.querySelector(".note-html-view");
                    const toggle = card.querySelector(".note-expand-toggle");
                    if (!(htmlView instanceof HTMLElement) || !(toggle instanceof HTMLElement)) {
                        return null;
                    }
                    const htmlViewRect = htmlView.getBoundingClientRect();
                    const toggleRect = toggle.getBoundingClientRect();
<<<<<<< HEAD
                    const htmlViewCenterX = htmlViewRect.left + htmlViewRect.width / 2;
                    const toggleCenterX = toggleRect.left + toggleRect.width / 2;
                    return {
                        horizontalDelta: Math.abs(htmlViewCenterX - toggleCenterX),
                        bottomDelta: Math.abs(htmlViewRect.bottom - toggleRect.bottom),
=======
                    const htmlViewCenter = htmlViewRect.top + htmlViewRect.height / 2;
                    const toggleCenter = toggleRect.top + toggleRect.height / 2;
                    return {
                        verticalDelta: Math.abs(htmlViewCenter - toggleCenter),
>>>>>>> e4c76bcc
                        rightDelta: Math.abs(htmlViewRect.right - toggleRect.right)
                    };
                }
            );
            assert.ok(toggleAlignment, "expand toggle should render alongside the htmlView");
            assert.ok(
<<<<<<< HEAD
                toggleAlignment.horizontalDelta <= 4,
                `expand toggle should align with the horizontal center of the text column (delta=${toggleAlignment?.horizontalDelta ?? "n/a"})`
            );
            assert.ok(
                toggleAlignment.bottomDelta <= 6,
                `expand toggle should anchor near the bottom edge of the text column (delta=${toggleAlignment?.bottomDelta ?? "n/a"})`
=======
                toggleAlignment.verticalDelta <= 4,
                `expand toggle should align with the vertical center of the text column (delta=${toggleAlignment?.verticalDelta ?? "n/a"})`
>>>>>>> e4c76bcc
            );

            await page.focus(toggleSelector);
            await page.keyboard.press("Enter");
            await page.waitForFunction((selector) => {
                const node = document.querySelector(selector);
                return node?.classList.contains("note-html-view--expanded") ?? false;
            }, {}, htmlViewSelector);

            const imageHtmlViewHtml = await page.$eval(
                `[data-note-id="image-only"] .note-html-view`,
                (element) => element.innerHTML
            );
            assert.ok(/<img/i.test(imageHtmlViewHtml), "image-only note should render inline <img>");

            const imageMetrics = await page.$eval(
                `[data-note-id="image-only"] .note-html-view img`,
                (img) => {
                    const style = window.getComputedStyle(img);
                    return {
                        objectFit: style.objectFit,
                        objectPosition: style.objectPosition,
                        clientHeight: Math.round(img.clientHeight),
                        naturalHeight: img.naturalHeight
                    };
                }
            );
            assert.equal(imageMetrics.objectFit, "contain", "htmlView images should preserve aspect ratio inside container");
            assert.ok(/^(0%|left)/i.test(imageMetrics.objectPosition), "htmlView image should anchor to the top");
            assert.notEqual(imageMetrics.clientHeight, 120, "htmlView image height must not be hard-coded to 120px");

            const trailingImageMetrics = await page.$eval(
                `[data-note-id="${TRAILING_IMAGE_NOTE_ID}"] .note-html-view`,
                (htmlView) => {
                    const img = htmlView.querySelector("img");
                    if (!img) {
                        return null;
                    }
                    const htmlViewRect = htmlView.getBoundingClientRect();
                    const imgRect = img.getBoundingClientRect();
                    return {
                        imgRelativeTop: imgRect.top - htmlViewRect.top,
                        htmlViewHeight: htmlViewRect.height
                    };
                }
            );
            assert.ok(trailingImageMetrics, "trailing image should exist in rendered markup");
            if (trailingImageMetrics) {
                assert.ok(
                    trailingImageMetrics.imgRelativeTop >= trailingImageMetrics.htmlViewHeight,
                    "trailing image should fall below the visible htmlView window"
                );
            }

        } finally {
            await teardown();
        }
    });

    test("expanding htmlView preserves viewport position", async () => {
        const { page, teardown } = await openHtmlViewHarness(createBaselineRecords());
        try {
            await collapseAllHtmlViews(page);

            const htmlViewSelector = `[data-note-id="${LONG_NOTE_ID}"] .note-html-view`;
            const toggleSelector = `[data-note-id="${LONG_NOTE_ID}"] .note-expand-toggle`;

            await page.waitForSelector(htmlViewSelector);

            await page.focus(toggleSelector);
            await page.evaluate(() => new Promise((resolve) => {
                requestAnimationFrame(() => requestAnimationFrame(resolve));
            }));

            const beforeMetrics = await page.evaluate(({ htmlViewSelector }) => {
                const htmlView = document.querySelector(htmlViewSelector);
                return {
                    scrollY: window.scrollY,
                    htmlViewScrollTop: htmlView?.scrollTop ?? null
                };
            }, { htmlViewSelector });

            await page.keyboard.press("Enter");
            await page.waitForFunction((selector) => {
                const node = document.querySelector(selector);
                return node?.classList.contains("note-html-view--expanded") ?? false;
            }, {}, htmlViewSelector);
            await page.evaluate(() => new Promise((resolve) => {
                requestAnimationFrame(() => requestAnimationFrame(resolve));
            }));

            const afterMetrics = await page.evaluate(({ htmlViewSelector }) => {
                const htmlView = document.querySelector(htmlViewSelector);
                return {
                    scrollY: window.scrollY,
                    htmlViewScrollTop: htmlView?.scrollTop ?? null
                };
            }, { htmlViewSelector });

            if (typeof beforeMetrics?.htmlViewScrollTop === "number" && typeof afterMetrics?.htmlViewScrollTop === "number") {
                assert.ok(afterMetrics.htmlViewScrollTop <= 1, "expanded htmlView should maintain top scroll position");
            }
            if (typeof beforeMetrics?.scrollY === "number" && typeof afterMetrics?.scrollY === "number") {
                const scrollDelta = Math.abs(afterMetrics.scrollY - beforeMetrics.scrollY);
                assert.ok(scrollDelta <= 6, `expanding htmlView should not scroll the page (delta=${scrollDelta})`);
            }

            const htmlViewViewport = await page.$eval(htmlViewSelector, (node) => {
                const rect = node.getBoundingClientRect();
                return {
                    top: rect.top,
                    bottom: rect.bottom,
                    viewportHeight: window.innerHeight
                };
            });
            const viewportThreshold = htmlViewViewport.viewportHeight * 0.8;
            assert.ok(
                htmlViewViewport.top >= -4 && htmlViewViewport.top <= viewportThreshold,
                `expanded htmlView top ${htmlViewViewport.top} should remain near the upper portion of the viewport`
            );
            assert.ok(htmlViewViewport.bottom > htmlViewViewport.top, "expanded htmlView should have non-zero height");
        } finally {
            await teardown();
        }
    });

    test("short htmlViews hide the expand toggle and medium htmlViews follow overflow state", async () => {
        const { page, teardown } = await openHtmlViewHarness(createShortMediumRecords());
        try {
            await collapseAllHtmlViews(page);
            await page.waitForSelector(`[data-note-id="${SHORT_NOTE_ID}"]`);

            const shortToggleDisplay = await page.$eval(
                `[data-note-id="${SHORT_NOTE_ID}"] .note-expand-toggle`,
                (button) => window.getComputedStyle(button).display
            );
            assert.equal(shortToggleDisplay, "none", "short htmlViews must not render the expand toggle");

            const mediumToggleState = await page.$eval(
                `[data-note-id="${MEDIUM_NOTE_ID}"]`,
                (card) => {
                    const htmlView = card.querySelector(".note-html-view");
                    const toggle = card.querySelector(".note-expand-toggle");
                    if (!(htmlView instanceof HTMLElement) || !(toggle instanceof HTMLElement)) {
                        return { display: "none", overflow: false };
                    }
                    const style = window.getComputedStyle(toggle);
                    const overflow = htmlView.scrollHeight - htmlView.clientHeight > 0.5;
                    return {
                        display: style.display,
                        overflow
                    };
                }
            );
            if (mediumToggleState.overflow) {
                assert.notEqual(mediumToggleState.display, "none", "medium htmlViews that overflow must render the expand toggle");
            } else {
                assert.equal(mediumToggleState.display, "none", "medium htmlViews that fit must not render the expand toggle");
            }
        } finally {
            await teardown();
        }
    });
});

async function openHtmlViewHarness(records) {
    const { page, teardown } = await createSharedPage({
        development: {
            llmProxyUrl: ""
        }
    });
    await page.goto(PAGE_URL, { waitUntil: "domcontentloaded" });
    await page.waitForSelector("#top-editor .markdown-editor");
    await ensureHtmlViewRecords(page, records);
    return { page, teardown };
}

function buildNoteRecord({ noteId, markdownText, attachments }) {
    const timestamp = new Date().toISOString();
    return {
        noteId,
        markdownText,
        attachments,
        createdAtIso: timestamp,
        updatedAtIso: timestamp,
        lastActivityIso: timestamp
    };
}

function createBaselineRecords() {
    return [
        buildNoteRecord({ noteId: SHORT_NOTE_ID, markdownText: buildShortMarkdown(), attachments: {} }),
        buildNoteRecord({ noteId: MEDIUM_NOTE_ID, markdownText: buildMediumMarkdown(), attachments: {} }),
        buildNoteRecord({ noteId: LONG_NOTE_ID, markdownText: buildLongMarkdown(), attachments: {} }),
        buildNoteRecord({ noteId: TRAILING_IMAGE_NOTE_ID, markdownText: buildTrailingImageMarkdown(), attachments: {} }),
        buildNoteRecord({ noteId: "image-only", markdownText: buildImageOnlyMarkdown(), attachments: {} })
    ];
}

function createShortMediumRecords() {
    return [
        buildNoteRecord({ noteId: SHORT_NOTE_ID, markdownText: buildShortMarkdown(), attachments: {} }),
        buildNoteRecord({ noteId: MEDIUM_NOTE_ID, markdownText: buildMediumMarkdown(), attachments: {} }),
        buildNoteRecord({ noteId: LONG_NOTE_ID, markdownText: buildLongMarkdown(), attachments: {} })
    ];
}

function buildLongMarkdown() {
    const paragraph = "Lorem ipsum dolor sit amet, consectetur adipiscing elit. Sed posuere viverra urna, vitae convallis turpis.";
    const repeated = Array.from({ length: 6 }, () => paragraph).join(" \n\n");
    return `# Long HtmlView Fixture\n\n${repeated}\n\n![first-image](${SAMPLE_IMAGE_DATA_URL})\n\n![second-image](${SAMPLE_IMAGE_DATA_URL})\n\n\n\`\`\`js\nconsole.log('line1');\nconsole.log('line2');\nconsole.log('line3');\nconsole.log('line4');\nconsole.log('line5');\nconsole.log('line6');\n\`\`\``;
}

function buildImageOnlyMarkdown() {
    return `![solo-image](${LARGE_IMAGE_DATA_URL})`;
}

function buildTrailingImageMarkdown() {
    const sentence = "Aliquam vitae enim ac arcu tristique sagittis.";
    const block = Array.from({ length: 12 }, () => sentence).join(" ");
    return `${block}\n\n![late-image](${SAMPLE_IMAGE_DATA_URL})`;
}

function buildShortMarkdown() {
    return "Short note that fits easily.";
}

function buildMediumMarkdown() {
    const sentence = "Praesent commodo cursus magna, vel scelerisque nisl consectetur et.";
    return Array.from({ length: 3 }, () => sentence).join(" \n");
}

async function ensureHtmlViewRecords(page, records) {
    const shouldReload = await page.evaluate(
        ({ storageKey, records }) => {
            const serialized = JSON.stringify(records);
            window.localStorage.setItem(storageKey, serialized);

            const root = document.querySelector("[x-data]");
            const alpineData = (() => {
                if (!root) {
                    return null;
                }
                const alpine = window.Alpine;
                if (alpine && typeof alpine.$data === "function") {
                    return alpine.$data(root);
                }
                return root.__x?.$data ?? null;
            })();

            if (alpineData && typeof alpineData.initializeNotes === "function") {
                alpineData.initializeNotes();
                return false;
            }
            window.location.reload();
            return true;
        },
        { storageKey: appConfig.storageKey, records }
    );

    if (shouldReload) {
        await page.waitForNavigation({ waitUntil: "domcontentloaded" });
    }

    await page.waitForSelector(`[data-note-id="${LONG_NOTE_ID}"] .note-html-view`);
    await page.evaluate(() => {
        window.scrollTo({ top: 0, behavior: "instant" });
    });
}

async function collapseAllHtmlViews(page) {
    await page.evaluate(() => {
        document.querySelectorAll(".note-html-view--expanded").forEach((node) => {
            node.classList.remove("note-html-view--expanded");
        });
        document.querySelectorAll(".note-expand-toggle").forEach((button) => {
            if (button instanceof HTMLElement) {
                button.blur();
            }
        });
        window.scrollTo({ top: 0, behavior: "instant" });
    });
}<|MERGE_RESOLUTION|>--- conflicted
+++ resolved
@@ -98,37 +98,18 @@
                     }
                     const htmlViewRect = htmlView.getBoundingClientRect();
                     const toggleRect = toggle.getBoundingClientRect();
-<<<<<<< HEAD
                     const htmlViewCenterX = htmlViewRect.left + htmlViewRect.width / 2;
                     const toggleCenterX = toggleRect.left + toggleRect.width / 2;
                     return {
-                        horizontalDelta: Math.abs(htmlViewCenterX - toggleCenterX),
-                        bottomDelta: Math.abs(htmlViewRect.bottom - toggleRect.bottom),
-=======
-                    const htmlViewCenter = htmlViewRect.top + htmlViewRect.height / 2;
-                    const toggleCenter = toggleRect.top + toggleRect.height / 2;
-                    return {
-                        verticalDelta: Math.abs(htmlViewCenter - toggleCenter),
->>>>>>> e4c76bcc
-                        rightDelta: Math.abs(htmlViewRect.right - toggleRect.right)
+                        horizontalDelta: Math.abs(htmlViewCenterX - toggleCenterX)
                     };
                 }
             );
             assert.ok(toggleAlignment, "expand toggle should render alongside the htmlView");
             assert.ok(
-<<<<<<< HEAD
                 toggleAlignment.horizontalDelta <= 4,
                 `expand toggle should align with the horizontal center of the text column (delta=${toggleAlignment?.horizontalDelta ?? "n/a"})`
             );
-            assert.ok(
-                toggleAlignment.bottomDelta <= 6,
-                `expand toggle should anchor near the bottom edge of the text column (delta=${toggleAlignment?.bottomDelta ?? "n/a"})`
-=======
-                toggleAlignment.verticalDelta <= 4,
-                `expand toggle should align with the vertical center of the text column (delta=${toggleAlignment?.verticalDelta ?? "n/a"})`
->>>>>>> e4c76bcc
-            );
-
             await page.focus(toggleSelector);
             await page.keyboard.press("Enter");
             await page.waitForFunction((selector) => {
