--- conflicted
+++ resolved
@@ -53,7 +53,6 @@
   * **Anchor capture:** Before any transition/re-render, record `anchorY = card.getBoundingClientRect().top`.
   * **Post-render compensation:** After DOM update, compute `delta = card.getBoundingClientRect().top - anchorY`; then `window.scrollBy(0, delta * -1)`.
   * **Caret mapping on click:** From HTML click Range → source Markdown offset (use your md/HTML source map or node `data.position`), set caret to that offset before applying the anchor compensation.
-<<<<<<< HEAD
   - Anchors + AST metadata implemented: cards capture viewport positions (pinned or not), keep their edit height in HTML view until the user scrolls away, and HTML nodes now expose `data-md-start`/`data-md-end` from the markdown mapping so caret placement and reordering never cause visible jumps.
   - let's prepare a carefull plan and a list of behaviors that need to be defined or changed bases on this new visual behaviour
 - [ ] [GN-125] (P0) Add per-note info button in control panel with metadata panel.
@@ -112,6 +111,7 @@
     - `window.__gravityForceMarkdownEditor`
     - `window.__gravityHtmlViewBubbleDelayMs`
     - `window.sessionStorage.__gravityTestInitialized`
+- [x] [GN-429] Conflict-aware LWW sync: retain rejected operations, surface conflicts, and avoid overwriting local edits when the server is ahead. (Resolved by tracking conflict operations, preserving local edits on rejected sync results, and skipping snapshot overwrites for conflicts.)
 
 
 ## BugFixes (429–528)
@@ -128,6 +128,8 @@
   Override the height lock with inline `!important` styles so expanded cards keep their height in edit mode.
 - [x] [GN-426] Gravity now forwards `authTenantId` into the tauth.js loader and TAuth session bridge while dropping the crossOrigin attribute so auth can load in stricter CORS setups.
   (Resolved by wiring authTenantId through runtime config, loader/session init, and harness CORS headers.)
+- [x] [GN-427] Harden sync payload validation to require noteId/markdownText, enforce note id matching, and rollback on audit/id failures.
+  (Resolved by validating ChangeEnvelope payloads, rejecting invalid sync operations, and adding rollback/normalization coverage.)
 - [ ] [GN-428] CRITICAL: Gravity keeps the UI authenticated even when its backend rejects the session token.
   When Gravity returns 401/invalid token (e.g., issuer/signing key mismatch), the frontend stays logged in because it only keys off TAuth `/me`. We need a client-side 401 handler that clears auth state (trigger tauth.js logout or force re-auth) whenever Gravity API calls fail token validation, so users are not shown authenticated UI with failing backend access.
   Repro (local multi-tenant demo):
@@ -156,27 +158,6 @@
   (Resolved by delegating to auth-client helpers and updating tests/harness.)
 - [x] [GN-427] Centralize environment config defaults and stabilize inline spellcheck replacement tests.
   (Resolved by sharing environment defaults across runtime/test harnesses and replacing execCommand-based spellcheck simulation with deterministic replacement events; full test suite passing.)
-=======
-
-- Anchors + AST metadata implemented: cards capture viewport positions (pinned or not), keep their edit height in HTML view until the user scrolls away, and HTML nodes now expose `data-md-start`/`data-md-end` from the markdown mapping so caret placement and reordering never cause visible jumps.
-- let's prepare a carefull plan and a list of behaviors that need to be defined or changed bases on this new visual behaviour
-- [ ] [GN-125] Have an info button in the control panel for every note. The info button will show when the note was created, when was it last edited, how many words and charachters are in it etc
-
-## Improvements (200–299)
-
-- [ ] [GN-200] CORS preflight rejects `X-TAuth-Tenant`, the header our frontend now sends when talking to TAuth. The backend’s middleware under `internal/server/router.go` only whitelists `Authorization, Content-Type, X-Requested-With, X-Client`, so every request that includes the tenant header fails at the OPTIONS stage and the browser never reaches `/notes`/`/me`. Update the middleware (and accompanying tests) to keep using gin-contrib/cors or broaden the allowed header list to include `X-TAuth-Tenant`. Ensure OPTIONS handlers continue to return `204` with credentials enabled so cookie auth keeps working.
-- [x] [GN-429] Conflict-aware LWW sync: retain rejected operations, surface conflicts, and avoid overwriting local edits when the server is ahead. (Resolved by tracking conflict operations, preserving local edits on rejected sync results, and skipping snapshot overwrites for conflicts.)
-
-
-## BugFixes (300–399)
-
-- [x] [GN-311] Synchronization doesnt work properly __ ihave added an addition to a note from one browser but when I opened the note later on on a mobile, it was not there.
-Check the logs at @gravity.log and gravity-filtered.log and try to pinpoint the root cause (Resolved by retrying backend sync calls after refreshing expired TAuth sessions; added backend client regression coverage.)
-- [x] [GN-424] Gravity still loads the legacy TAuth helper at `/static/auth-client.js`, which no longer exists. Update the frontend loader, harness, and docs to use `/tauth.js` so auth can initialize against current TAuth builds. (Resolved by switching loader/harness/docs to `/tauth.js`.)
-- [x] [GN-425] Expanded inline editing height locks were ignored because CodeMirror auto sizing with `!important` overrode the inline edit lock. Override the height lock with inline `!important` styles so expanded cards keep their height in edit mode.
-- [x] [GN-426] Gravity now forwards `authTenantId` into the tauth.js loader and TAuth session bridge while dropping the crossOrigin attribute so auth can load in stricter CORS setups. (Resolved by wiring authTenantId through runtime config, loader/session init, and harness CORS headers.)
-- [x] [GN-427] Harden sync payload validation to require noteId/markdownText, enforce note id matching, and rollback on audit/id failures. (Resolved by validating ChangeEnvelope payloads, rejecting invalid sync operations, and adding rollback/normalization coverage.)
->>>>>>> deffea81
 
 
 ## Planning
@@ -185,4 +166,3 @@
 - [ ] [GN-55] (P1) The current llm-proxy URL is wrong -- there is no such path as https://llm-proxy.mprlab.com/v1/gravity/.
   classify. There is only https://llm-proxy.mprlab.com/, and we need to be sending a system prompt to it to get classification. I have copied llm-proxy codebase under the tools folder. Prepare a system prompt for classification of the notes and send it to llm-proxy service.
 - [ ] [GN-428] Evaluate CRDT/OT sync for multi-device edits; define merge strategy, payload schema, and migration plan.
-
