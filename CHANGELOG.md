--- conflicted
+++ resolved
@@ -22,12 +22,9 @@
 - Updated the TAuth helper loader and harness to use `/tauth.js`, keeping Gravity aligned with current TAuth builds (GN-424).
 - Expanded edit-height locks now override CodeMirror auto sizing so expanded cards keep their height in edit mode (GN-425).
 - TAuth runtime config now forwards `authTenantId` into the loader/session bridge and drops the crossOrigin attribute so tauth.js loads cleanly in stricter CORS setups (GN-426).
-<<<<<<< HEAD
 - Spellcheck replacement regression coverage now simulates replacement input events instead of `execCommand` to avoid flakes (GN-427).
-=======
 - Hardened sync payload validation to require noteId + markdownText, enforce note id matching, and rollback on audit/id failures (GN-427).
 - Conflict-aware LWW sync now preserves local edits on rejected operations, tracks conflicts, and avoids overwriting local changes during snapshots (GN-429).
->>>>>>> d23f8593
 - Html view interactions now reserve the chevron toggle for expansion while single clicks anywhere else enter inline edit mode (GN-109).
 - Inline editor now wraps selected text with matching backtick fences and escalates when the selection already contains backticks, covering GN-106 with new regression tests.
 - Markdown editors re-enable browser grammar hints by wiring spellcheck/autocorrect attributes into EasyMDE inputs, verified by new integration coverage (GN-108).
