--- conflicted
+++ resolved
@@ -30,12 +30,9 @@
 
 ### Changed
 - Moved the static site, npm tooling, and browser tests under `frontend/` while adjusting Docker and docs to reference the new layout (GN-92).
-<<<<<<< HEAD
 - Frontend deploy workflow renamed to `frontend-deploy.yml` for naming parity (GN-96).
-=======
 - Backend CI now runs Go tests on every PR/push to `master`, while Docker images build only after merge (GN-94).
 - Frontend CI workflow renamed to `frontend-tests.yml` for naming parity with backend suites (GN-95).
->>>>>>> 9d95755c
 
 ### Documentation
 - Folded `MIGRATION.md` into `ARCHITECTURE.md`, clarifying event contracts, module guidance, and third-party reading expectations (GN-54).
