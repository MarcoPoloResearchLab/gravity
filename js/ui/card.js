--- conflicted
+++ resolved
@@ -88,7 +88,6 @@
 const LINE_ENDING_NORMALIZE_PATTERN = /\r\n/g;
 const TRAILING_WHITESPACE_PATTERN = /[ \t]+$/;
 
-<<<<<<< HEAD
 let pointerTrackingInitialized = false;
 let lastPointerDownTarget = null;
 
@@ -631,8 +630,6 @@
     return row.includes("|");
 }
 
-=======
->>>>>>> f1f68de8
 /**
  * Update the pin button affordance for a specific card.
  * @param {HTMLElement} card
@@ -1272,7 +1269,6 @@
     // Focus after paint; then release the height lock
     requestAnimationFrame(() => {
         editorHost?.focus();
-<<<<<<< HEAD
         if (canRestoreScroll) {
             let remainingAttempts = 6;
             const applyScrollRestoration = () => {
@@ -1297,11 +1293,6 @@
             };
             requestAnimationFrame(applyScrollRestoration);
             setTimeout(finalizeRestoration, 0);
-=======
-        if (editorHost && !editorHost.isEnhanced() && editor) {
-            autoResize(editor);
-            setTimeout(() => { editor.style.minHeight = ""; }, 120);
->>>>>>> f1f68de8
         }
     });
 
